import logging
from typing import List, Iterable, Tuple
from copy import deepcopy

from aw_core.models import Event
from aw_core import TimePeriod

logger = logging.getLogger(__name__)


def _get_event_period(event: Event) -> TimePeriod:
    start = event.timestamp
    end = start + event.duration
    return TimePeriod(start, end)


def _replace_event_period(event: Event, period: TimePeriod) -> Event:
    e = deepcopy(event)
    e.timestamp = period.start
    e.duration = period.duration
    return e


def _intersecting_eventpairs(events1: List[Event], events2: List[Event]) -> Iterable[Tuple[Event, Event, TimePeriod]]:
    """A generator that yields each overlapping pair of events from two eventlists along with a TimePeriod of the intersection"""
    e1_i = 0
    e2_i = 0
    while e1_i < len(events1) and e2_i < len(events2):
        e1 = events1[e1_i]
        e2 = events2[e2_i]
        e1_p = _get_event_period(e1)
        e2_p = _get_event_period(e2)

        ip = e1_p.intersection(e2_p)
        if ip:
            # If events intersected, yield events
            yield (e1, e2, ip)
            if e1_p.end <= e2_p.end:
                e1_i += 1
            else:
                e2_i += 1
        else:
            # No intersection, check if event is before/after filterevent
            if e1_p.end <= e2_p.start:
                # Event ended before filter event started
                e1_i += 1
            elif e2_p.end <= e1_p.start:
                # Event started after filter event ended
                e2_i += 1
            else:
                logger.error("Should be unreachable, skipping period")
                e1_i += 1
                e2_i += 1


def filter_period_intersect(events: List[Event], filterevents: List[Event]) -> List[Event]:
    """
    Filters away all events or time periods of events in which a
    filterevent does not have an intersecting time period.

    Useful for example when you want to filter away events or
    part of events during which a user was AFK.

    Usage:
      windowevents_notafk = filter_period_intersect(windowevents, notafkevents)

    Example:
      events1   |   =======        ======== |
      events2   | ------  ---  ---   ----   |
      result    |   ====  =          ====   |

    A JavaScript version used to exist in aw-webui but was removed in `this PR <https://github.com/ActivityWatch/aw-webui/pull/48>`_.
    """

    events = sorted(events)
    filterevents = sorted(filterevents)

    return [_replace_event_period(e1, ip) for (e1, _, ip) in _intersecting_eventpairs(events, filterevents)]


def period_union(events1: List[Event], events2: List[Event]) -> List[Event]:
    """
    Takes a list of two events and returns a new list of events covering the union
    of the timeperiods contained in the eventlists with no overlapping events.

    WARNING: This function strips all data from events as it cannot keep it consistent.

    Example:
      events1   |   -------       --------- |
      events2   | ------  ---  --    ----   |
      result    | -----------  -- --------- |
    """
    events = sorted(events1 + events2)
    merged_events = []
    if events:
        merged_events.append(events.pop(0))
    for e in events:
        last_event = merged_events[-1]

        e_p = _get_event_period(e)
        le_p = _get_event_period(last_event)

        if not e_p.gap(le_p):
            new_period = e_p.union(le_p)
            merged_events[-1] = _replace_event_period(last_event, new_period)
        else:
<<<<<<< HEAD
            # No intersection, check if event is before/after filterevent
            if ep.end <= fp.start:
                # Event ended before filter event started
                e_i += 1
            elif fp.end <= ep.start:
                # Event started after filter event ended
                f_i += 1
            else:  # pragma: no cover
                logger.warning("Unclear if/how this could be reachable, skipping period")
                e_i += 1
                f_i += 1
=======
            merged_events.append(e)
    for event in merged_events:
        # Clear data
        event.data = {}
    return merged_events


def union(events1: List[Event], events2: List[Event]) -> List[Event]:
    """
    Concatenates and sorts union of 2 event lists and removes duplicates.

    Example that merges events from a backup-bucket with events from a "living" bucket:
      events = union(events_backup, events_living)
    """

    events1 = sorted(events1, key=lambda e: (e.timestamp, e.duration))
    events2 = sorted(events2, key=lambda e: (e.timestamp, e.duration))
    events_union = []

    e1_i = 0
    e2_i = 0
    while e1_i < len(events1) and e2_i < len(events2):
        e1 = events1[e1_i]
        e2 = events2[e2_i]

        if e1 == e2:
            events_union.append(e1)
            e1_i += 1
            e2_i += 1
        else:
            if e1.timestamp < e2.timestamp:
                events_union.append(e1)
                e1_i += 1
            elif e1.timestamp > e2.timestamp:
                events_union.append(e2)
                e2_i += 1
            elif e1.duration < e2.duration:
                events_union.append(e1)
                e1_i += 1
            else:
                events_union.append(e2)
                e2_i += 1

    if e1_i < len(events1):
        events_union.extend(events1[e1_i:])

    if e2_i < len(events2):
        events_union.extend(events2[e2_i:])
>>>>>>> eea3669b

    return events_union<|MERGE_RESOLUTION|>--- conflicted
+++ resolved
@@ -104,19 +104,6 @@
             new_period = e_p.union(le_p)
             merged_events[-1] = _replace_event_period(last_event, new_period)
         else:
-<<<<<<< HEAD
-            # No intersection, check if event is before/after filterevent
-            if ep.end <= fp.start:
-                # Event ended before filter event started
-                e_i += 1
-            elif fp.end <= ep.start:
-                # Event started after filter event ended
-                f_i += 1
-            else:  # pragma: no cover
-                logger.warning("Unclear if/how this could be reachable, skipping period")
-                e_i += 1
-                f_i += 1
-=======
             merged_events.append(e)
     for event in merged_events:
         # Clear data
@@ -165,6 +152,5 @@
 
     if e2_i < len(events2):
         events_union.extend(events2[e2_i:])
->>>>>>> eea3669b
 
     return events_union