--- conflicted
+++ resolved
@@ -3,48 +3,33 @@
 
 import pytest
 
-<<<<<<< HEAD
 from aw_core.models import Event
 
-=======
->>>>>>> eea3669b
 valid_timestamp="1937-01-01T12:00:27.87+00:20"
 
 now = datetime.now(timezone.utc)
 td1s = timedelta(seconds=1)
 
 
-def test_create():
+def test_create() -> None:
     Event(timestamp=now, duration=timedelta(hours=13, minutes=37), data={"key": "val"})
     Event(timestamp=valid_timestamp, duration=timedelta(hours=13, minutes=37), data={"key": "val"})
 
 
-def test_json_serialization():
+def test_json_serialization() -> None:
     e = Event(timestamp=now, duration=timedelta(hours=13, minutes=37), data={"key": "val"})
     assert e == Event(**json.loads(e.to_json_str()))
 
-<<<<<<< HEAD
-def test_create():
-    Event(timestamp=datetime.now(timezone.utc), duration=timedelta(hours=13, minutes=37), data={"key": "val"})
+
+def test_set_invalid_duration() -> None:
+    e = Event()
+    with pytest.raises(TypeError):
+        e.duration = "12"  # type: ignore
 
 
-def test_json_serialization():
-    e = Event(timestamp=datetime.now(timezone.utc), duration=timedelta(hours=13, minutes=37), data={"key": "val"})
-    json_str = e.to_json_str()
-    logging.error(json_str)
-    assert e == Event(**json.loads(json_str))
-
-
-def test_set_invalid_duration():
-    e = Event()
-    with pytest.raises(TypeError):
-        e.duration = "12"
-=======
-
-def test_sort():
+def test_sort() -> None:
     e1 = Event(timestamp=now)
     e2 = Event(timestamp=now + td1s)
     e_sorted = sorted([e2, e1])
     assert e_sorted[0] == e1
-    assert e_sorted[1] == e2
->>>>>>> eea3669b
+    assert e_sorted[1] == e2